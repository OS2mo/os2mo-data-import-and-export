--- conflicted
+++ resolved
@@ -78,17 +78,9 @@
     - python -m doctest integrations/os2sync/os2mo.py
 
 
-<<<<<<< HEAD
 Test SDLoen Integration:
-  extends: .test-python
-  script:
-    - export PYTHONPATH=$PWD:$PYTHONPATH
-    - pytest integrations/SD_Lon/tests/
-=======
-Test db_overview:
   extends: .test-python
   script:
     - cp settings/kommune-andeby.json settings/settings.json
     - export PYTHONPATH=$PWD:$PYTHONPATH
-    - python integrations/SD_Lon/tests/test_db_overview.py
->>>>>>> 43516221
+    - pytest integrations/SD_Lon/tests/