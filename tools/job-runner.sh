--- conflicted
+++ resolved
@@ -182,25 +182,23 @@
         "${DIPEXAR}/opgavefordeler.log"
     )
     echo running imports_opgavefordeler
-<<<<<<< HEAD
-    "${VENV}/bin/python3" integrations/kle/opgavefordeler.py
+    "${VENV}/bin/python3" integrations/kle/kle_import_export.py
+}
+
 imports_holstebro_ledere(){
     set -e
     echo running holstebro_decorate_leaders
-    ${VENV}/bin/python3 exporters/holstebro_decorate_leaders.py --test
+    "${VENV}/bin/python3" exporters/holstebro_decorate_leaders.py --test
 }
 
 exports_holstebro(){
     set -e
     echo "running exports_holstebro"
-    ${VENV}/bin/python3 exporters/holstebro.py --test
-=======
-    "${VENV}/bin/python3" integrations/kle/kle_import_export.py
+    "${VENV}/bin/python3" exporters/holstebro.py --test
 }
 
 imports_dummy(){
     echo "Running imports_dummy"
->>>>>>> 1c6f6f7b
 }
 
 
@@ -502,18 +500,15 @@
     if [ "${RUN_OPGAVEFORDELER}" == "true" ]; then
         run-job imports_opgavefordeler || return 2
     fi
-<<<<<<< HEAD
     
     if [ "${RUN_HOLSTEBRO_LEADERS}" == "true" ]; then
         imports_holstebro_ledere || return 2
     fi
 
-=======
 
     if [ "${RUN_IMPORTS_DUMMY}" == "true" ]; then
         run-job imports_dummy || return 2
     fi
->>>>>>> 1c6f6f7b
 }
 
 # exports may also be interdependent: -e
@@ -587,12 +582,9 @@
         run-job exports_test || return 2
     fi
 
-<<<<<<< HEAD
-=======
     if [ "${RUN_EXPORTS_DUMMY}" == "true" ]; then
         run-job exports_dummy || return 2
     fi
->>>>>>> 1c6f6f7b
 }
 
 # reports are typically not interdependent
