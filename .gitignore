--- conflicted
+++ resolved
@@ -10,11 +10,8 @@
 *.gz
 *~
 .vscode
-<<<<<<< HEAD
 .env
-=======
 *.swp
->>>>>>> 2e06f3dc
 
 # Mac
 .DS_Store
@@ -43,13 +40,10 @@
 # customer settings
 settings
 ActualState.db
-<<<<<<< HEAD
 data.js
-=======
 
 #IDE's
 .vscode
 
 # Sphinx temp files
-docs/source/stubs/*
->>>>>>> 2e06f3dc
+docs/source/stubs/*