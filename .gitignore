--- conflicted
+++ resolved
@@ -7,11 +7,8 @@
 .idea
 *.gz
 *~
-<<<<<<< HEAD
 .vscode
-=======
 *.swp
->>>>>>> ae7afee7
 
 # Mac
 .DS_Store
