import argparse
import json
import logging
import pathlib

import requests
import requests_kerberos
from integrations.ad_integration import ad_logger
from integrations.ad_integration.ad_common import AD
from winrm import Session
from winrm.exceptions import InvalidCredentialsError

cfg_file = pathlib.Path.cwd() / "settings" / "settings.json"
if not cfg_file.is_file():
<<<<<<< HEAD
    raise Exception('No setting file')

SETTINGS = json.loads(cfg_file.read_text())

if not isinstance(SETTINGS.get('integrations.ad'), list):
    raise Exception('integrations.ad skal angives som en liste af dicts (settings)')

if len(SETTINGS.get('integrations.ad')) < 1:
    raise Exception('integrations.ad skal indeholde mindst 1 AD (settings)')


WINRM_HOST = SETTINGS.get('integrations.ad.winrm_host')
=======
    raise Exception("No setting file")
# TODO: This must be clean up, settings should be loaded by __init__
# and no references should be needed in global scope.
SETTINGS = json.loads(cfg_file.read_text())
WINRM_HOST = SETTINGS.get("integrations.ad.winrm_host")
>>>>>>> 0d1788bd
if not (WINRM_HOST):
    raise Exception("WINRM_HOST is missing")

logger = logging.getLogger("AdTestConnectivity")


def test_basic_connectivity():
    session=AD().session
    try:
        r = session.run_cmd("ipconfig", ["/all"])
        error = None
    except requests_kerberos.exceptions.KerberosExchangeError as e:
        error = str(e)
    except InvalidCredentialsError as e:
<<<<<<< HEAD
        error = 'Credentails not accepted by remote management server: {}'
=======
        error = "Credentails not accepted by remmote management server: {}"
>>>>>>> 0d1788bd
        error = error.format(e)
    except requests.exceptions.ConnectionError as e:
        error = "Unable to contact winrm_host {}, message: {}"
        error = error.format(WINRM_HOST, e)
    if error is None and r.status_code == 0:
        return True
    else:
        print("Error")
        if error is None:
            print(r.std_err)
        else:
            print(error)
        return False


def test_ad_contact(index):
    from ad_reader import ADParameterReader

    try:
        ad_reader = ADParameterReader(index=index)
    except Exception as e:
        print("Unable to initiate AD-reader: {}".format(e))
        return False
    response = ad_reader.read_encoding()
    if "WindowsCodePage" in response:
        return True
    else:
        print("Error:")
        print(response)
        return False


def test_full_ad_read(index):
    """
    Test that we can read actual users from AD. This ensures suitable rights
    to access cpr-information in AD.
    """
    from ad_reader import ADParameterReader
<<<<<<< HEAD
    ad_reader = ADParameterReader(index=index)
=======

    ad_reader = ADParameterReader()
>>>>>>> 0d1788bd

    ad_reader.uncached_read_user(cpr="3111*")
    if ad_reader.results:
        print("Found users with bithday 31. November!")
        return False

    ad_reader.uncached_read_user(cpr="30*")
    if not ad_reader.results:
        print("No users found with bithday on the 30th of any month!")
        return False

    test_chars = {"æ": False, "ø": False, "å": False, "@": False}
    # Run through a set of users and test encoding and cpr-separator.
    for user in ad_reader.results.values():
<<<<<<< HEAD
        cprfield = ad_reader.all_settings["primary"]["cpr_field"]
        cpr = user[cprfield]
        separator = ad_reader.all_settings["primary"]["cpr_separator"]
=======
        cpr = user[SETTINGS["integrations.ad.cpr_field"]]

        # Notice, separator is read straight from settings file not via
        # read_conf_settings, default behaviour must be kept synchronized.
        separator = SETTINGS.get("integrations.ad.cpr_separator", "")
>>>>>>> 0d1788bd

        cpr_ok = False
        if separator == "" and len(cpr) == 10:
            cpr_ok = True
        if cpr.count(separator) == 1 and len(cpr) == 11:
            cpr_ok = True
        if not cpr.replace(separator, "").isdigit():
            cpr_ok = False
        if not cpr_ok:
            msg = "CPR-is not valid according to settings: {}, cpr-length: {}"
            print(msg.format(user["Name"], len(cpr)))
            return False

        for value in user.values():
            for char in test_chars.keys():
                if str(value).find(char) > -1:
                    test_chars[char] = True

    for test_value in test_chars.values():
        if not test_value:
<<<<<<< HEAD
            print('Finding occurences of special chars: {}'.format(test_chars))
            print('(The more True the better)')
            break
=======
            print("Did find any occurances of special char: {}".format(test_chars))
            print("(all should be True for success)")
            return False
>>>>>>> 0d1788bd

    return True


def test_ad_write_settings():
    from integrations.ad_integration import read_ad_conf_settings

    all_settings = read_ad_conf_settings.read_settings()
    if not all_settings["primary_write"]:
        return False
    else:
        return True


def perform_read_test():
<<<<<<< HEAD

    print('Test basic connectivity (Kerberos)')
    status = "Success"
=======
    print("Test basic connectivity")
>>>>>>> 0d1788bd
    basic_connection = test_basic_connectivity()
    if not basic_connection:
        print("Unable to connect to management server")
        exit(1)

<<<<<<< HEAD
    for index in range(len(SETTINGS["integrations.ad"])):
        print('Test AD {} contact'.format(index))
        ad_connection = test_ad_contact(index)
        if not ad_connection:
            print('Unable to connect to AD {}'.format(index))
            status = "Failure!!"
            continue

        print('Test ability to read from AD {}'.format(index))
        full_ad_read = test_full_ad_read(index)
        if not full_ad_read:
            print('Unable to read users from AD {} correctly'.format(index))
            status = "Failure!!!"
            continue

    print(status)
    if status != "Success":
        exit(1)

=======
    print("Test AD contact")
    ad_connection = test_ad_contact()
    if not ad_connection:
        print("Unable to connect to AD")
        exit(1)

    print("Test ability to read from AD")
    full_ad_read = test_full_ad_read()
    if not full_ad_read:
        print("Unable to read users from AD correctly")
        exit(1)

    print("Success")
    exit(0)

>>>>>>> 0d1788bd

def perform_write_test():
    from ad_reader import ADParameterReader

    ad_reader = ADParameterReader()

    print("Test that AD write settings are set up")
    write_settings = test_ad_write_settings()
    if not write_settings:
        print("Write settings not correctly set up")
        exit(1)

    # TODO: If we could make a test write, it would be nice.

    print("Write settings set up correctly")

    user_info_list = []
    i = 0
    logger.info("Check for availability of needed fields - find some test users")
    print("Check for availability of needed fields - find some test users")

    minimum_expected_fields = {
        SETTINGS["integrations.ad.write.uuid_field"]: False,
        SETTINGS["integrations.ad.write.level2orgunit_field"]: False,
        SETTINGS["integrations.ad.write.org_unit_field"]: False,
    }

    while len(user_info_list) < 10:
        i = i + 1
        if i > 31:
            msg = "Cannot find 10 users - unable to test for available fields"
            print(msg)
            logger.error(msg)
            exit(1)
        msg = "So far found {} users, current cpr: {}"
        logger.info(msg.format(len(user_info_list), str(i).zfill(2)))
        user_info = ad_reader.get_from_ad(cpr=str(i).zfill(2) + "*")
        user_info_list = user_info_list + user_info

    msg = "Found more than 10 users ({}) - now test for available fields"
    print(msg.format(len(user_info_list)))
    logger.info(msg.format(len(user_info_list)))

    for user in user_info_list:
        if isinstance(user, str):
            print("Unable to read from AD: {}".format(user))
            exit(1)

        for prop in user["PropertyNames"]:
            if prop in minimum_expected_fields:
                minimum_expected_fields[prop] = True

<<<<<<< HEAD
    if False in minumum_expected_fields.values():
        print('An import field is not found on the tested users')
        print(minumum_expected_fields)
        exit(1)
    else:
        print('Test of AD fields for writing is a success')
=======
    if False in minimum_expected_fields.values():
        print("An import field is now found on the tested users")
        print(minimum_expected_fields)
        exit(1)
    else:
        print("Test of AD fields for writing is a success")
        exit(0)
>>>>>>> 0d1788bd


def cli():
    """
    Command line interface for the AD writer class.
    """
    parser = argparse.ArgumentParser(description="AD Writer")
    group = parser.add_mutually_exclusive_group(required=True)
    group.add_argument("--test-read-settings", action="store_true")
    group.add_argument("--test-write-settings", action="store_true")

    args = vars(parser.parse_args())

    if args.get("test_read_settings"):
        perform_read_test()

<<<<<<< HEAD
    if args.get('test_write_settings'):
        perform_read_test()
=======
    if args.get("test_write_settings"):
>>>>>>> 0d1788bd
        perform_write_test()


if __name__ == "__main__":
    ad_logger.start_logging("test_connectivity.log")
    cli()<|MERGE_RESOLUTION|>--- conflicted
+++ resolved
@@ -12,7 +12,6 @@
 
 cfg_file = pathlib.Path.cwd() / "settings" / "settings.json"
 if not cfg_file.is_file():
-<<<<<<< HEAD
     raise Exception('No setting file')
 
 SETTINGS = json.loads(cfg_file.read_text())
@@ -25,13 +24,6 @@
 
 
 WINRM_HOST = SETTINGS.get('integrations.ad.winrm_host')
-=======
-    raise Exception("No setting file")
-# TODO: This must be clean up, settings should be loaded by __init__
-# and no references should be needed in global scope.
-SETTINGS = json.loads(cfg_file.read_text())
-WINRM_HOST = SETTINGS.get("integrations.ad.winrm_host")
->>>>>>> 0d1788bd
 if not (WINRM_HOST):
     raise Exception("WINRM_HOST is missing")
 
@@ -46,11 +38,7 @@
     except requests_kerberos.exceptions.KerberosExchangeError as e:
         error = str(e)
     except InvalidCredentialsError as e:
-<<<<<<< HEAD
         error = 'Credentails not accepted by remote management server: {}'
-=======
-        error = "Credentails not accepted by remmote management server: {}"
->>>>>>> 0d1788bd
         error = error.format(e)
     except requests.exceptions.ConnectionError as e:
         error = "Unable to contact winrm_host {}, message: {}"
@@ -89,12 +77,7 @@
     to access cpr-information in AD.
     """
     from ad_reader import ADParameterReader
-<<<<<<< HEAD
     ad_reader = ADParameterReader(index=index)
-=======
-
-    ad_reader = ADParameterReader()
->>>>>>> 0d1788bd
 
     ad_reader.uncached_read_user(cpr="3111*")
     if ad_reader.results:
@@ -109,18 +92,9 @@
     test_chars = {"æ": False, "ø": False, "å": False, "@": False}
     # Run through a set of users and test encoding and cpr-separator.
     for user in ad_reader.results.values():
-<<<<<<< HEAD
         cprfield = ad_reader.all_settings["primary"]["cpr_field"]
         cpr = user[cprfield]
         separator = ad_reader.all_settings["primary"]["cpr_separator"]
-=======
-        cpr = user[SETTINGS["integrations.ad.cpr_field"]]
-
-        # Notice, separator is read straight from settings file not via
-        # read_conf_settings, default behaviour must be kept synchronized.
-        separator = SETTINGS.get("integrations.ad.cpr_separator", "")
->>>>>>> 0d1788bd
-
         cpr_ok = False
         if separator == "" and len(cpr) == 10:
             cpr_ok = True
@@ -140,16 +114,9 @@
 
     for test_value in test_chars.values():
         if not test_value:
-<<<<<<< HEAD
             print('Finding occurences of special chars: {}'.format(test_chars))
             print('(The more True the better)')
             break
-=======
-            print("Did find any occurances of special char: {}".format(test_chars))
-            print("(all should be True for success)")
-            return False
->>>>>>> 0d1788bd
-
     return True
 
 
@@ -164,19 +131,13 @@
 
 
 def perform_read_test():
-<<<<<<< HEAD
-
     print('Test basic connectivity (Kerberos)')
     status = "Success"
-=======
-    print("Test basic connectivity")
->>>>>>> 0d1788bd
     basic_connection = test_basic_connectivity()
     if not basic_connection:
         print("Unable to connect to management server")
         exit(1)
 
-<<<<<<< HEAD
     for index in range(len(SETTINGS["integrations.ad"])):
         print('Test AD {} contact'.format(index))
         ad_connection = test_ad_contact(index)
@@ -196,23 +157,6 @@
     if status != "Success":
         exit(1)
 
-=======
-    print("Test AD contact")
-    ad_connection = test_ad_contact()
-    if not ad_connection:
-        print("Unable to connect to AD")
-        exit(1)
-
-    print("Test ability to read from AD")
-    full_ad_read = test_full_ad_read()
-    if not full_ad_read:
-        print("Unable to read users from AD correctly")
-        exit(1)
-
-    print("Success")
-    exit(0)
-
->>>>>>> 0d1788bd
 
 def perform_write_test():
     from ad_reader import ADParameterReader
@@ -265,22 +209,12 @@
             if prop in minimum_expected_fields:
                 minimum_expected_fields[prop] = True
 
-<<<<<<< HEAD
     if False in minumum_expected_fields.values():
         print('An import field is not found on the tested users')
         print(minumum_expected_fields)
         exit(1)
     else:
         print('Test of AD fields for writing is a success')
-=======
-    if False in minimum_expected_fields.values():
-        print("An import field is now found on the tested users")
-        print(minimum_expected_fields)
-        exit(1)
-    else:
-        print("Test of AD fields for writing is a success")
-        exit(0)
->>>>>>> 0d1788bd
 
 
 def cli():
@@ -297,12 +231,8 @@
     if args.get("test_read_settings"):
         perform_read_test()
 
-<<<<<<< HEAD
     if args.get('test_write_settings'):
         perform_read_test()
-=======
-    if args.get("test_write_settings"):
->>>>>>> 0d1788bd
         perform_write_test()
 
 
