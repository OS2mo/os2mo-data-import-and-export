import time
import json
import random
import logging

from winrm import Session
from winrm.exceptions import WinRMTransportError

from integrations.ad_integration import ad_exceptions
from integrations.ad_integration import read_ad_conf_settings

logger = logging.getLogger("AdCommon")
# Is this universal?
ENCODING = "cp850"


def ad_minify(text):
    text = text.replace("\n", "")
    text = text.replace("\r", "")
    while text.find("  ") > -1:
        text = text.replace("  ", " ")
    return text


def generate_ntlm_session(hostname, system_user, password):
    """Method to create a ntlm session for running powershell scripts.

    Returns:
        winrm.Session
    """
    session = Session(
        "https://{}:5986/wsman".format(hostname),
        transport="ntlm",
        auth=(system_user, password),
        server_cert_validation="ignore",
    )
    return session


def generate_kerberos_session(hostname):
    """Method to create a kerberos session for running powershell scripts.

    Returns:
        winrm.Session
    """
    session = Session(
        "http://{}:5985/wsman".format(hostname),
        transport="kerberos",
        auth=(None, None),
    )
    return session


class AD(object):
    def __init__(self, all_settings=None, index=0):
        self.all_settings = all_settings
        if self.all_settings is None:
            self.all_settings = read_ad_conf_settings.read_settings(index=index)
        self.session = self._create_session()
        self.retry_exceptions = self._get_retry_exceptions()
        self.results = {}

    def _get_retry_exceptions(self):
        """Tuple of exceptions which should trigger retrying create_session."""
        return (WinRMTransportError,)

    def _create_session(self):
        """Method to create a session for running powershell scripts.

        The returned object should have a run_ps method, which consumes a
        powershell script, and returns a status object.

        The status object should have a status_code, std_out and std_err
        attribute, containing the result from executing the powershell script.

        Returns:
            winrm.Session
        """
   
        if self.all_settings["primary"]["method"] == "ntlm":
            session = generate_ntlm_session(
                self.all_settings["global"]["winrm_host"],
                self.all_settings["primary"]["system_user"],
                self.all_settings["primary"]["password"],
            )
        elif self.all_settings["primary"]["method"] == "kerberos":
            session = generate_kerberos_session(
                self.all_settings["global"]["winrm_host"]
            )
        else:
            raise ValueError("Unknown WinRM method" + str(self.all_settings["primary"]["method"]))
        return session

    def _run_ps_script(self, ps_script):
        """
        Run a power shell script and return the result. If it fails, the
        error is returned in its raw form.
        :param ps_script: The power shell script to run.
        :return: A dictionary with the returned parameters.
        """
        logger.debug("Attempting to run script: {}".format(ps_script))
        response = {}
        if not self.session:
            return response

        retries = 0
        try_again = True
        while try_again and retries < 10:
            try:
                r = self.session.run_ps(ps_script)
                try_again = False
            except self.retry_exceptions:
                logger.error("AD read error: {}".format(retries))
                time.sleep(5)
                retries += 1
                # The existing session is now dead, create a new.
                self.session = self._create_session()

        # TODO: We will need better error handling than this.
        assert retries < 10

        if r.status_code == 0:
            if r.std_out:
                output = r.std_out.decode(ENCODING)
                output = output.replace("&Oslash;", "Ø")
                output = output.replace("&oslash;", "ø")
                response = json.loads(output)
        else:
            print("Error: {}".format(r.std_err))
            response = r.std_err
        return response

    def _ps_boiler_plate(self):
        """
        Boiler plate that needs to go into all PowerShell code.
        """
        settings = self._get_setting()

        # This is most likely never neeed.
        # server = ''
        # if settings['server']:
        #     server = ' -Server {} '.format(settings['server'])

        # TODO: Are these really different?
        path = ""
        search_base = ""
        if settings["search_base"]:
            path = ' -Path "{}" '.format(settings["search_base"])
            search_base = ' -SearchBase "{}" '.format(settings["search_base"])

        get_ad_object = ""
        # TODO: When do we need this?
        # if settings['get_ad_object']:
        #    get_ad_object = ' | Get-ADObject'

        credentials = " -Credential $usercredential"

        boiler_plate = {
            # 'server': server,
            "path": path,
            "get_ad_object": get_ad_object,
            "search_base": search_base,
            "credentials": credentials,
            # 'complete': server + search_base + credentials
            "complete": search_base + credentials,
        }
        return boiler_plate

    def remove_redundant(self, text):
        return ad_minify(text)

    def _build_ps(self, ps_script, format_rules):
        """
        Return the standard code need to execute a power shell script from a
        template.
        """
        formatted_script = ps_script.format(**format_rules)
<<<<<<< HEAD
        finished_ps_script = (
            self._build_user_credential() +
            self.remove_redundant(formatted_script)
        )
        return finished_ps_script

    def _get_setting(self):
        return self.all_settings["primary"]
=======
        finished_ps_script = self._build_user_credential(
            school
        ) + self.remove_redundant(formatted_script)
        return finished_ps_script

    def _get_setting(self, school):
        if school and not self.all_settings["school"]["read_school"]:
            msg = "Trying to access school without credentials"
            logger.error(msg)
            raise Exception(msg)
        if school:
            setting = "school"
        else:
            setting = "primary"
        return self.all_settings[setting]
>>>>>>> 0d1788bd

    def _build_user_credential(self):
        """
        Build the commonn set of Power Shell commands that is needed to
        run the AD commands.
        :return: A suitable string to prepend to AD commands.
        """

        credential_template = """
        $User = "{}"
        $PWord = ConvertTo-SecureString –String "{}" –AsPlainText -Force
        $TypeName = "System.Management.Automation.PSCredential"
        $UserCredential = New-Object –TypeName $TypeName –ArgumentList $User, $PWord
        """
<<<<<<< HEAD
        settings = self._get_setting()
        user_credential = credential_template.format(settings['system_user'],
                                                     settings['password'])
=======
        settings = self._get_setting(school)
        user_credential = credential_template.format(
            settings["system_user"], settings["password"]
        )
>>>>>>> 0d1788bd
        return user_credential

    def _properties(self):
        settings = self._get_setting()
        # properties = ' -Properties *'
        properties = " -Properties "
        for item in settings["properties"]:
            properties += item + ","
        properties = properties[:-1] + " "  # Remove trailing comma, add space
        return properties

    def _find_unique_user(self, cpr):
        """
        Find a unique AD account from cpr, otherwise raise an exception.
        """
        user_ad_info = self.get_from_ad(cpr=cpr)

        if len(user_ad_info) == 1:
            user_sam = user_ad_info[0]["SamAccountName"]
        elif len(user_ad_info) == 0:
            msg = "Found no account for {}".format(cpr)
            logger.error(msg)
            raise ad_exceptions.UserNotFoundException(msg)
        else:
            msg = "Too many SamAccounts for {}".format(cpr)
            logger.error(msg)
            raise ad_exceptions.CprNotNotUnique(msg)
        return user_sam

    def get_from_ad(self, user=None, cpr=None, server=None):
        """
        Read all properties of an AD user. The user can be retrived either by cpr
        or by AD user name.

        Example:

            [
                {
                    'ObjectGUID': '7ccbd9aa-gd60-4fa1-4571-0e6f41f6ebc0',
                    'SID': {
                        'AccountDomainSid': {
                            'AccountDomainSid': 'S-x-x-xx-xxxxxxxxxx-xxxxxxxxxx-xxxxxxxxxx',
                            'BinaryLength': 24,
                            'Value': 'S-x-x-xx-xxxxxxxxxx-xxxxxxxxxx-xxxxxxxxxx'
                        },
                        'BinaryLength': 28,
                        'Value': 'S-x-x-xx-xxxxxxxxxx-xxxxxxxxxx-xxxxxxxxxx-xxxxx'
                    },
                    'PropertyCount': 11,
                    'PropertyNames': [
                        'ObjectGUID',
                        'SID',
                        'DistinguishedName',
                        'Enabled',
                        'GivenName',
                        'Name',
                        'ObjectClass',
                        'SamAccountName',
                        'Surname',
                        'UserPrincipalName'
                        'extensionAttribute1',
                    ],
                    'DistinguishedName': 'CN=Martin Lee Gore,OU=Enhed,OU=Musik,DC=lee,DC=lee'
                    'Enabled': True,
                    'GivenName': 'Martin Lee',
                    'Name': 'Martin Lee Gore',
                    'ObjectClass': 'user',
                    'SamAccountName': 'mlego',
                    'Surname': 'Gore',
                    'UserPrincipalName': 'martinleegore@magenta.dk',
                    'extensionAttribute1': '1122334455',
                    'AddedProperties': [],
                    'ModifiedProperties': [],
                    'RemovedProperties': [],
                }
            ]

        :param user: The SamAccountName to retrive.
        :param cpr: cpr number of the user to retrive.
        :param server: Add an explcit server to the query. Mostly needed to check
        if replication is finished.
        :return: All properties listed in AD for the user.
        """
        settings = self._get_setting()
        bp = self._ps_boiler_plate()

        if user:
            dict_key = user
            ps_template = "get-aduser -Filter 'SamAccountName -eq \"{}\"' "

        if cpr:
            # For wild-card searches, we do a litteral search.
            if cpr.find("*") > -1:
                dict_key = cpr
            else:
                # For direct cpr-search we obey the local separator setting.
                dict_key = "{}{}{}".format(
                    cpr[0:6], settings["cpr_separator"], cpr[6:10]
                )

            field = settings["cpr_field"]
            ps_template = "get-aduser -Filter '" + field + ' -like "{}"\''

        get_command = ps_template.format(dict_key)

        server_string = ""
        if server:
            server_string = " -Server {}".format(server)
        else:
            if self.all_settings["global"].get("servers") is not None:
                server_string = " -Server {}".format(
                    random.choice(self.all_settings["global"]["servers"])
                )

        command_end = (
            " | ConvertTo-Json  | "
            + ' % {$_.replace("ø","&oslash;")} | '
            + '% {$_.replace("Ø","&Oslash;")} '
        )

        ps_script = (
<<<<<<< HEAD
            self._build_user_credential() +
            get_command +
            server_string +
            bp['complete'] +
            self._properties() +
=======
            self._build_user_credential(school)
            + get_command
            + server_string
            + bp["complete"]
            + self._properties(school)
            +
>>>>>>> 0d1788bd
            # bp['get_ad_object'] +
            command_end
        )
        response = self._run_ps_script(ps_script)

        if not response:
            return_val = []
        else:
            if not isinstance(response, list):
                return_val = [response]
            else:
                return_val = response

        return return_val<|MERGE_RESOLUTION|>--- conflicted
+++ resolved
@@ -76,7 +76,7 @@
         Returns:
             winrm.Session
         """
-   
+
         if self.all_settings["primary"]["method"] == "ntlm":
             session = generate_ntlm_session(
                 self.all_settings["global"]["winrm_host"],
@@ -175,7 +175,6 @@
         template.
         """
         formatted_script = ps_script.format(**format_rules)
-<<<<<<< HEAD
         finished_ps_script = (
             self._build_user_credential() +
             self.remove_redundant(formatted_script)
@@ -184,23 +183,6 @@
 
     def _get_setting(self):
         return self.all_settings["primary"]
-=======
-        finished_ps_script = self._build_user_credential(
-            school
-        ) + self.remove_redundant(formatted_script)
-        return finished_ps_script
-
-    def _get_setting(self, school):
-        if school and not self.all_settings["school"]["read_school"]:
-            msg = "Trying to access school without credentials"
-            logger.error(msg)
-            raise Exception(msg)
-        if school:
-            setting = "school"
-        else:
-            setting = "primary"
-        return self.all_settings[setting]
->>>>>>> 0d1788bd
 
     def _build_user_credential(self):
         """
@@ -215,16 +197,9 @@
         $TypeName = "System.Management.Automation.PSCredential"
         $UserCredential = New-Object –TypeName $TypeName –ArgumentList $User, $PWord
         """
-<<<<<<< HEAD
         settings = self._get_setting()
         user_credential = credential_template.format(settings['system_user'],
                                                      settings['password'])
-=======
-        settings = self._get_setting(school)
-        user_credential = credential_template.format(
-            settings["system_user"], settings["password"]
-        )
->>>>>>> 0d1788bd
         return user_credential
 
     def _properties(self):
@@ -346,20 +321,11 @@
         )
 
         ps_script = (
-<<<<<<< HEAD
             self._build_user_credential() +
             get_command +
             server_string +
             bp['complete'] +
             self._properties() +
-=======
-            self._build_user_credential(school)
-            + get_command
-            + server_string
-            + bp["complete"]
-            + self._properties(school)
-            +
->>>>>>> 0d1788bd
             # bp['get_ad_object'] +
             command_end
         )
