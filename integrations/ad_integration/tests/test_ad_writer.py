# TODO: Fix imports in module
import sys
from os.path import dirname

sys.path.append(dirname(__file__))
sys.path.append(dirname(__file__) + "/..")

from unittest import TestCase

from parameterized import parameterized


from test_utils import TestADWriterMixin, dict_modifier, mo_modifier


class TestADWriter(TestCase, TestADWriterMixin):
    def setUp(self):
        self._setup_adwriter()

    def _verify_identitical_common_code(
        self, num_expected_scripts, num_common_lines=5
    ):
        """Verify that common code in all scripts is identitical.

        I.e. that all scripts start with the same num_common_lines lines.
        """
        self.assertEqual(len(self.ad_writer.scripts), num_expected_scripts)
        # 1. Convert each script from a string into a list of strings (lines)
        lines = [x.split("\n") for x in self.ad_writer.scripts]
        self.assertGreaterEqual(len(lines[0]), num_common_lines)
        self.assertEqual(len(lines), num_expected_scripts)
        # 2. Get the common lines (first 4 lines) in each script
        common_lines = [x[:num_common_lines] for x in lines]
        self.assertEqual(len(common_lines[0]), num_common_lines)
        self.assertEqual(len(common_lines), num_expected_scripts)
        # 3. Zip the lines producing 4 'n' tuples, where 'n' is len(scripts).
        zip_lines = list(zip(*common_lines))
        self.assertEqual(len(zip_lines[0]), num_expected_scripts)
        self.assertEqual(len(zip_lines), num_common_lines)
        # Check that all zip_lines are identitical
        for zip_line in zip_lines:
            self.assertEqual(len(set(zip_line)), 1)
        # Return common code
        return common_lines[0]

    @parameterized.expand(
        [
            # Test without any changes to settings
            [dict_modifier({}),],
            # Test with overridden password
            [dict_modifier({"primary": {"password": "Password1"}}),],
            [dict_modifier({"primary": {"password": "Hunter2"}}),],
            # Test with overridden user
            [dict_modifier({"primary": {"system_user": "R2D2"}}),],
            [dict_modifier({"primary": {"system_user": "C-3PO"}}),],
        ]
    )
    def test_common_ps_code(self, settings_transformer):
        """Test ps_script common code (first five lines of each script).

        The common code lines are identical for all writes to the AD.
        This is verified by the 'verify_identitical_common_code' method.

        Create_user is used as a test-case to provoke the creation of a PS script,
        but only the common top of the code is actually tested.
        """
        self._setup_adwriter(settings_transformer)

        # Assert no scripts were produced from initializing ad_writer itself
        self.assertGreaterEqual(len(self.ad_writer.scripts), 0)

        # Expected outputs
        num_expected_scripts = 3

        # Run create user and fetch scripts
        uuid = "invalid-provided-and-accepted-due-to-mocking"
        self.ad_writer.create_user(mo_uuid=uuid, create_manager=False)
        # Check that scripts were produced
        self.assertEqual(len(self.ad_writer.scripts), num_expected_scripts)

        # Verify that the first 4 lines are identitical for all scripts
        common_ps = self._verify_identitical_common_code(num_expected_scripts)
        common_ps = [x.strip() for x in common_ps]
        expected_ps = [
            "",
            '$User = "' + self.settings["primary"]["system_user"] + '"',
            '$PWord = ConvertTo-SecureString –String "'
            + self.settings["primary"]["password"]
            + '" –AsPlainText -Force',
            '$TypeName = "System.Management.Automation.PSCredential"',
            "$UserCredential = New-Object –TypeName $TypeName –ArgumentList $User, $PWord",
        ]
        self.assertEqual(common_ps, expected_ps)

    # Jinja to determine if mo_values['employment_number'] is a prime number
    is_prime_jinja = """
        {#- Aliased to n for readability -#}
        {%- set n = mo_values['employment_number'] | int -%}
        {#- Negative numbers, zero and one are not primes -#}
        {%- if n <= 1 -%}
            false
        {%- else -%}
            {#- Using vars as dict allows settings by reference -#}
            {%- set vars = {'is_prime': True} -%}

            {#- Really we only need to check until sqrt(n) -#}
            {%- for i in range(2,n) -%}
                {#- We cannot use percentage for modulus -#}
                {%- set quotient = (n/i) | int -%}
                {%- set remainder = n - i*quotient -%}

                {#- If it divides without remainder, it is not prime -#}
                {%- if remainder == 0 -%}
                    {#- Update is_prime by reference -#}
                    {%- set _ = vars.update({'is_prime': False}) -%}
                {%- endif -%}
            {%- endfor -%}

            {#- Print whether we found a prime or not -#}
            {%- if vars['is_prime'] -%}
                true
            {%- else -%}
                false
            {%- endif -%}
        {%- endif -%}
    """

    @parameterized.expand(
        [
            # Test without any changes
            [dict_modifier({}), None, ""],
            # Test with new employment number
            [dict_modifier({}), mo_modifier({"employment_number": "42"}), ""],
            [dict_modifier({}), mo_modifier({"employment_number": "100"}), ""],
            # Test with added template_field
            # Simple field lookup
            [
                dict_modifier(
                    {
                        "integrations.ad_writer.template_to_ad_fields": {
                            "unit_user_key": "{{ mo_values['unit_user_key'] }}"
                        }
                    }
                ),
                None,
                '"unit_user_key"="Musik";',
            ],
            # Field lookup and processing
            [
                dict_modifier(
                    {
                        "integrations.ad_writer.template_to_ad_fields": {
                            "street_number": """
                                {%- set street = mo_values['unit_streetname'] -%}
                                {{ street.split(' ')[-1] }}
                                {#- Comment used to trim whitespace -#}
                            """
                        }
                    }
                ),
                None,
                '"street_number"="451";',
            ],
            # Test if employment number is prime
            # 101 is prime
            [
                dict_modifier(
                    {
                        "integrations.ad_writer.template_to_ad_fields": {
                            "employment_number_is_prime": is_prime_jinja
                        }
                    }
                ),
                mo_modifier({"employment_number": "101"}),
                '"employment_number_is_prime"="true";',
            ],
            # 100 is not prime
            [
                dict_modifier(
                    {
                        "integrations.ad_writer.template_to_ad_fields": {
                            "employment_number_is_prime": is_prime_jinja
                        }
                    }
                ),
                mo_modifier({"employment_number": "100"}),
                '"employment_number_is_prime"="false";',
            ],
            # 263 is prime
            [
                dict_modifier(
                    {
                        "integrations.ad_writer.template_to_ad_fields": {
                            "employment_number_is_prime": is_prime_jinja
                        }
                    }
                ),
                mo_modifier({"employment_number": "263"}),
                '"employment_number_is_prime"="true";',
            ],
            # 267 is not prime
            [
                dict_modifier(
                    {
                        "integrations.ad_writer.template_to_ad_fields": {
                            "employment_number_is_prime": is_prime_jinja
                        }
                    }
                ),
                mo_modifier({"employment_number": "267"}),
                '"employment_number_is_prime"="false";',
            ],
        ]
    )
    def test_user_create_custom_fields(
        self, settings_transformer, mo_transformer, expected
    ):
        """Test user create ps_script code.

        The common code is not tested.
        """
        self._setup_adwriter(None, mo_transformer, settings_transformer)
        # Assert no scripts were produced from initializing ad_writer itself
        self.assertGreaterEqual(len(self.ad_writer.scripts), 0)

        # Expected outputs
        num_expected_scripts = 3

        # Run create user and fetch scripts
        uuid = "invalid-provided-and-accepted-due-to-mocking"
        self.ad_writer.create_user(mo_uuid=uuid, create_manager=False)
        # Check that scripts were produced
        self.assertEqual(len(self.ad_writer.scripts), num_expected_scripts)

        # Verify that the first 4 lines are identitical for all scripts
        self._verify_identitical_common_code(num_expected_scripts)

        # Check that the create user ps looks good
        create_user_ps = self.ad_writer.scripts[2].split("\n")[5].strip()

        mo_values = self.ad_writer.read_ad_information_from_mo(uuid)
        expected_content = [
            "New-ADUser",
            '-Name "' + mo_values['full_name'] + " - " + mo_values['sam_account_name'] + '"',
            '-Displayname "' + mo_values['full_name'] + '"',
            '-GivenName "' + mo_values['name'][0] + '"',
            '-SurName "' + mo_values['name'][1] + '"',
            '-SamAccountName "' + mo_values['sam_account_name'] + '"',
            '-EmployeeNumber "' + mo_values["employment_number"] + '"',
            '-Credential $usercredential',
            '-UserPrincipalName "' + mo_values['sam_account_name'] + '@epn_end"',
            "-OtherAttributes",
            '"level2orgunit_field"="Ingen";',
            '"org_field"="Kommune\\Forvalting\\Enhed\\";',
            '"uuid_field"="' + mo_values['uuid'] + '";',
            '"cpr_field"="' + mo_values['cpr'][0:6] + 'ad_cpr_sep' + mo_values['cpr'][6:] + '"',
            '-Path "search_base"',
            expected,
        ]
        for content in expected_content:
            self.assertIn(content, create_user_ps)

    def test_user_edit(self):
        """Test user edit ps_script code.

        The common code is not tested.
        """
        # Assert no scripts were produced from initializing ad_writer itself
        self.assertGreaterEqual(len(self.ad_writer.scripts), 0)

        # Expected outputs
        num_expected_scripts = 1

        # Run create user and fetch scripts
        uuid = "invalid-provided-and-accepted-due-to-mocking"
        self.ad_writer.sync_user(mo_uuid=uuid, sync_manager=False)
        # Check that scripts were produced
        self.assertEqual(len(self.ad_writer.scripts), num_expected_scripts)

        # Verify that the first 4 lines are identitical for all scripts
        self._verify_identitical_common_code(num_expected_scripts)

        # Check that the create user ps looks good
        edit_user_ps = self.ad_writer.scripts[0].split("\n")[5].strip()
        mo_values = self.ad_writer.read_ad_information_from_mo(uuid)
        expected_content = [
            "Get-ADUser",
            "-Filter 'SamAccountName -eq \"" + mo_values['sam_account_name'] + "\"'",
            '-Credential $usercredential',
            "|",
            "Set-ADUser",
            '-Credential $usercredential',
            '-Displayname "' + mo_values['full_name'] + '"',
            '-GivenName "' + mo_values['name'][0] + '"',
            '-SurName "' + mo_values['name'][1] + '"',
            '-EmployeeNumber "' + mo_values['employment_number'] + '"',
            "-Replace",
            '"level2orgunit_field"="Ingen";',
            '"org_field"="Kommune\\Forvalting\\Enhed\\";',
        ]
        for content in expected_content:
            self.assertIn(content, edit_user_ps)

<<<<<<< HEAD
    def test_duplicate_ad_field_entries(self):
        """Test user edit ps_script code.

        The common code is not tested.
        """
=======
    def test_non_overwritten_default(self):
        """Test that a mistake in overriding a default results in an error."""
>>>>>>> fa6144f7
        # Assert no scripts were produced from initializing ad_writer itself
        self.assertGreaterEqual(len(self.ad_writer.scripts), 0)

        # Expected outputs
        num_expected_scripts = 1

<<<<<<< HEAD
        # These keys conflict, and thus, no primary_write settings are emitted
        settings_transformer = dict_modifier(
            {
                "integrations.ad_writer.template_to_ad_fields": {
                    "Name": "{{ mo_values['unit'] }}"
                },
                "integrations.ad_writer.mo_to_ad_fields": {
                    "unit": "name"
                }
            }
        )
        self._setup_adwriter(early_transform_settings=settings_transformer)
        self.assertEqual(self.settings['primary_write'], {})

=======
        # DisplayName is a default and should be overwritten.
        settings_transformer = dict_modifier(
            {
                "integrations.ad_writer.template_to_ad_fields": {
                    "displayname": "{{ mo_values['name'][0] }}"
                },
            }
        )
        self._setup_adwriter(settings_transformer)

        # Run create user and fetch scripts
        uuid = "invalid-provided-and-accepted-due-to-mocking"

        # Check that the create user ps looks good
        with self.assertRaises(ValueError):
            self.ad_writer.sync_user(mo_uuid=uuid, sync_manager=False)

    def test_user_edit_illegal_attribute(self):
        """Test user edit ps_script code with illegal attribute.

        The common code is not tested.

        This test simply ensures that the illegal attribute is dropped.
        """
        # Assert no scripts were produced from initializing ad_writer itself
        self.assertGreaterEqual(len(self.ad_writer.scripts), 0)

        settings_transformer = dict_modifier(
            {
                "integrations.ad_writer.template_to_ad_fields": {
                    "Name": "John"
                }
            }
        )

        self._setup_adwriter(settings_transformer)
        # Expected outputs
        num_expected_scripts = 1

        # Run create user and fetch scripts
        uuid = "invalid-provided-and-accepted-due-to-mocking"
        self.ad_writer.sync_user(mo_uuid=uuid, sync_manager=False)
        # Check that scripts were produced
        self.assertEqual(len(self.ad_writer.scripts), num_expected_scripts)

        # Verify that the first 4 lines are identitical for all scripts
        self._verify_identitical_common_code(num_expected_scripts)

        # Check that the create user ps looks good
        edit_user_ps = self.ad_writer.scripts[0].split("\n")[5].strip()
        self.assertNotIn('"Name"="John"', edit_user_ps)
>>>>>>> fa6144f7

#    def test_add_manager(self):
#        user = self.ad_writer.read_ad_information_from_mo(uuid='0', read_manager=True)
#
#        self.ad_writer.add_manager_to_user('MGORE', manager_sam=user['manager_sam'])
#        manager_script = test_responses['ps_script']
#        manager_script = manager_script.strip()
#        lines = manager_script.split('\n')
#        line = lines[4].strip()  # First four lines are common to all scripts
#
#        expected_line = ("Get-ADUser -Filter 'SamAccountName -eq \"MGORE\"'" +
#                         " -Credential $usercredential |Set-ADUser -Manager DMILL" +
#                         " -Credential $usercredential")
#        self.assertTrue(line == expected_line)
#
#    def test_set_password(self):
#        password = 'password'
#        self.ad_writer.set_user_password('MGORE', password)
#        line = self._read_non_common_line()
#
#        expected_line = (
#            "Get-ADUser -Filter 'SamAccountName -eq \"MGORE\"' -Credential" +
#            " $usercredential |Set-ADAccountPassword -Reset -NewPassword" +
#            " (ConvertTo-SecureString -AsPlainText \"{}\" -Force)" +
#            " -Credential $usercredential"
#        ).format(password)
#        self.assertTrue(line == expected_line)
#
#    def test_sync(self):
#        user_ad_info = {
#            'SamAccountName': 'MGORE'
#        }
#        self.ad_writer.sync_user(mo_uuid='0', user_ad_info=user_ad_info,
#                                 sync_manager=False)
#        line = self._read_non_common_line()
#
#        expected_content = [
#            "Get-ADUser -Filter 'SamAccountName -eq \"MGORE\"' -Credential $usercredential |",
#            'Set-ADUser -Credential $usercredential -Displayname "Martin Lee Gore"',
#            '-GivenName "Martin Lee" -SurName "Martin Lee Gore" -EmployeeNumber \"101\"',
#            "-Replace @{",
#            '"xAutoritativForvaltning"="Beskæftigelse, Økonomi og Personale"',
#            '"xAutoritativOrg"="Kommune\\Forvalting\\Enhed\\"'
#        ]
#
#        for content in expected_content:
#            self.assertTrue(line.find(content) > -1)<|MERGE_RESOLUTION|>--- conflicted
+++ resolved
@@ -301,23 +301,11 @@
         for content in expected_content:
             self.assertIn(content, edit_user_ps)
 
-<<<<<<< HEAD
     def test_duplicate_ad_field_entries(self):
         """Test user edit ps_script code.
 
         The common code is not tested.
         """
-=======
-    def test_non_overwritten_default(self):
-        """Test that a mistake in overriding a default results in an error."""
->>>>>>> fa6144f7
-        # Assert no scripts were produced from initializing ad_writer itself
-        self.assertGreaterEqual(len(self.ad_writer.scripts), 0)
-
-        # Expected outputs
-        num_expected_scripts = 1
-
-<<<<<<< HEAD
         # These keys conflict, and thus, no primary_write settings are emitted
         settings_transformer = dict_modifier(
             {
@@ -332,7 +320,14 @@
         self._setup_adwriter(early_transform_settings=settings_transformer)
         self.assertEqual(self.settings['primary_write'], {})
 
-=======
+    def test_non_overwritten_default(self):
+        """Test that a mistake in overriding a default results in an error."""
+        # Assert no scripts were produced from initializing ad_writer itself
+        self.assertGreaterEqual(len(self.ad_writer.scripts), 0)
+
+        # Expected outputs
+        num_expected_scripts = 1
+
         # DisplayName is a default and should be overwritten.
         settings_transformer = dict_modifier(
             {
@@ -341,7 +336,7 @@
                 },
             }
         )
-        self._setup_adwriter(settings_transformer)
+        self._setup_adwriter(early_transform_settings=settings_transformer)
 
         # Run create user and fetch scripts
         uuid = "invalid-provided-and-accepted-due-to-mocking"
@@ -384,7 +379,6 @@
         # Check that the create user ps looks good
         edit_user_ps = self.ad_writer.scripts[0].split("\n")[5].strip()
         self.assertNotIn('"Name"="John"', edit_user_ps)
->>>>>>> fa6144f7
 
 #    def test_add_manager(self):
 #        user = self.ad_writer.read_ad_information_from_mo(uuid='0', read_manager=True)
