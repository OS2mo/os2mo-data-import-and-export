--- conflicted
+++ resolved
@@ -17,13 +17,8 @@
 from os2sync_export import lcdb_os2mo
 from os2sync_export import os2mo
 from os2sync_export import os2sync
-<<<<<<< HEAD
-
-from helpers import tqdm
-=======
 from os2sync_export.cleanup_mo_uuids import remove_from_os2sync
 from tqdm import tqdm
->>>>>>> e813abc9
 
 logger = None  # set in main()
 
